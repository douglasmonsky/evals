--- conflicted
+++ resolved
@@ -65,16 +65,10 @@
             prefix += ": "
 
         content = msg["content"]
-<<<<<<< HEAD
-        lines.append(f"{prefix}{content}")
-
-    text = "\n".join(lines)
-    text += f"{chat_to_prefixes['assistant']}: "
-=======
         text += f"{prefix}{content}\n"
+        
     if render_for_completion:
         text += "Assistant: "
->>>>>>> c10d643a
     return text.lstrip()
 
 
