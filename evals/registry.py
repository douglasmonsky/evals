--- conflicted
+++ resolved
@@ -15,11 +15,7 @@
 
 import yaml
 
-<<<<<<< HEAD
-from evals.base import BaseEvalSpec, EvalSetSpec, EvalSpec, PluginSpec
-=======
-from evals.base import BaseEvalSpec, EvalSetSpec, EvalSpec, ModelSpec
->>>>>>> f097a2fb
+from evals.base import BaseEvalSpec, EvalSetSpec, EvalSpec, PluginSpec, ModelSpec
 from evals.utils.misc import make_object
 
 logger = logging.getLogger(__name__)
@@ -181,13 +177,11 @@
         return self._load_registry([p / "modelgraded" for p in self._registry_paths])
 
     @functools.cached_property
-<<<<<<< HEAD
     def _plugins(self):
         return self._load_registry([p / "plugins" for p in self._registry_paths])
-
-=======
+        
+    @functools.cached_property
     def _models(self):
         return self._load_registry([p / "models" for p in self._registry_paths])
->>>>>>> f097a2fb
 
 registry = Registry()