--- conflicted
+++ resolved
@@ -10,78 +10,9 @@
 
 import evals
 import evals.record
-<<<<<<< HEAD
 from evals import CompletionFn, DummyCompletionFn, OpenAIChatCompletionFn
 from evals.elsuite.utils import PromptFn, format_necessary, scrub_formatting_from_prompt
 
-INVALID_STR = "__invalid__"
-CHOICE_KEY = "choice"
-MATCH_FNS = {
-    "include": lambda x, y: float(x in y),
-    "exact": lambda x, y: float(x == y),
-    "endswith": lambda x, y: x.endswith(y),
-    "starts_or_endswith": lambda x, y: x.startswith(y) or x.endswith(y),
-}
-
-ANSWER_PROMPTS = {
-    # e.g. "Yes"
-    "classify": "Answer the question by printing only a single choice from {choices} (without quotes or punctuation) corresponding to the correct answer with no other text.".strip(),
-    # e.g. "Yes\n The reasons are: ..."
-    "classify_cot": "First, answer by printing a single choice from {choices} (without quotes or punctuation) corresponding to the correct answer. Then, from the next line, explain your reasonings step by step.".strip(),
-    # e.g. "Let's think step by step. ...\nYes"
-    "cot_classify": """
-First, write out in a step by step manner your reasoning to be sure that your conclusion is correct. Avoid simply stating the correct answer at the outset. Then print only a single choice from {choices} (without quotes or punctuation) on its own line corresponding to the correct answer. At the end, repeat just the answer by itself on a new line.
-
-Reasoning:""".strip(),
-    "cot_classify_jp": """
-まず、一歩一歩あなたの推論を書き出してください。単に正しい答えを最初に述べることを避けてください。次に、{choices}（引用符や句読点なし）から正しい答えに対応する1つの選択肢を単独の行に書きだしてください。最後に、答えだけを新しい行に繰り返してください。
-
-推論：
-    """.strip(),
-}
-
-
-def choice_to_str(choice_strings: Iterable[str]) -> str:
-    """Return a string of choices, e.g. '"Yes" or "No" or "Maybe"'."""
-    return " or ".join(f'"{choice}"' for choice in choice_strings)
-
-
-def get_choice(text: str, eval_type: str, match_fn: Callable, choice_strings: Iterable[str]) -> str:
-    """Clean the answer string to a choice string to one of choice_strings. Return '__invalid__.' if no match."""
-    lines = text.strip().split("\n")
-    if eval_type.startswith("cot_classify"):
-        lines = lines[::-1]  # reverse lines
-    for line in lines:
-        line = line.strip()
-        line = "".join(c for c in line if c not in string.punctuation)
-        if not line:
-            continue
-        for choice in choice_strings:
-            if match_fn(line, choice):
-                return choice
-    return INVALID_STR
-
-
-def expand_args_dict(args_dict):
-    """Expand a dict of dicts, with namings.
-
-    args_dict = {
-        "a": {"a1": 1, "a2": 2},
-        "b": {"b1": 3, "b2": 4},
-    }
-    expand_args_dict(args_dict) = {
-        "a=a1:b=b1": {"a": ("a1", 1), "b": ("b1", 3)},
-        "a=a1:b=b2": {"a": ("a1", 1), "b": ("b2", 4)},
-    ...}
-    """
-    args_dict = {k: list(v.items()) for k, v in args_dict.items()}
-    keys = list(args_dict.keys())
-    values = list(args_dict.values())
-    new_values = [dict(zip(keys, v)) for v in itertools.product(*values)]
-    new_names = [":".join([f"{k}={v[0]}" for k, v in sorted(d.items())]) for d in new_values]
-    return dict(zip(new_names, new_values))
-=======
-from evals.base import ModelSpec
 from evals.elsuite.modelgraded.base import ModelGradedSpec
 from evals.elsuite.modelgraded.classify_utils import (
     CHOICE_KEY,
@@ -91,7 +22,6 @@
     get_choice,
 )
 from evals.elsuite.utils import PromptFn, scrub_formatting_from_prompt
->>>>>>> f7ebbe8a
 
 
 class ModelBasedClassify(evals.Eval):
@@ -141,90 +71,7 @@
         if isinstance(self.completion_fn, DummyCompletionFn):
             self.eval_completion_fn = self.completion_fn
         else:
-<<<<<<< HEAD
             self.eval_completion_fn = OpenAIChatCompletionFn(model="gpt-3.5-turbo")
-
-        """import prompt and set attributes"""
-        modelgraded_specs = self.registry.get_modelgraded_spec(modelgraded_spec)
-        modelgraded_specs = copy.deepcopy(modelgraded_specs)  # since pop() is used
-
-        # 'choice_strings' is a list of strings that specifies the possible choices
-        self.choice_strings = modelgraded_specs.pop("choice_strings")
-        if self.choice_strings == "from_n":
-            self.choice_strings = [str(i + 1) for i in range(self.multicomp_n)]
-        elif self.choice_strings == "from_n_abc":
-            self.choice_strings = [string.ascii_lowercase[i % 26] for i in range(self.multicomp_n)]
-        elif self.choice_strings == "from_n_ABC":
-            self.choice_strings = [string.ascii_uppercase[i % 26] for i in range(self.multicomp_n)]
-        # make sure each choice doesn't contain any punctuation
-        for s in self.choice_strings:
-            assert not any(c in s for c in string.punctuation), f"{s} contains punctuation"
-        #  (optional) 'choice_scores' is a dict that specifies the score for each choice string
-        # if 'choice_scores' is specified, 'scores/' are computed and added to metrics
-        self.choice_scores = modelgraded_specs.pop("choice_scores", {})
-        if self.choice_scores == "from_strings":
-            self.choice_scores = {c: float(c) for c in self.choice_strings}
-        assert all(
-            isinstance(v, (int, float)) for v in self.choice_scores.values()
-        ), f"choice_scores must be a dict of floats, not {self.choice_scores}"
-
-        # (optional) 'eval_type' is a string that specifies the type of classification algorithm
-        #   - "classify": only answer
-        #   - "cot_classify": reason then answer (chain-of-thought) <- most recommended
-        #   - "classify_cot": answer then reason (explanation)
-        # if 'eval_type' is not supplied from modelgraded_specs, then it must be supplied as an argument.
-        #   - Importantly, it also assumes the answer prompt needs to be appended to the prompt.
-        self.eval_type = modelgraded_specs.pop("eval_type", None)
-        if not self.eval_type:
-            append_answer_prompt = True  # append answer prompt to prompt
-            assert eval_type, "eval_type must be specified, in modelgraded_spec or as an argument"
-            self.eval_type = eval_type
-        else:
-            assert (
-                not eval_type
-            ), f"eval_type must be unspecified, if it is specified in modelgraded_spec"
-            append_answer_prompt = False
-
-        # 'prompt' is a string that specifies the model-graded evaluation
-        prompt = modelgraded_specs.pop("prompt")
-        assert isinstance(prompt, str), f"prompt must be a string, not {type(prompt)}"
-        if append_answer_prompt:
-            prompt += "\n\n" + ANSWER_PROMPTS[self.eval_type].format(
-                choices=choice_to_str(self.choice_strings)
-            )
-        self.prompt = [{"role": "user", "content": prompt}]
-
-        # 'input_outputs' is a dict that specifies the input and output keys in the sample
-        # output key is the model's raw response to input key. These are used for filling 'prompt' template.
-        self.input_outputs = modelgraded_specs.pop("input_outputs")
-        assert isinstance(
-            self.input_outputs, dict
-        ), f"input_outputs must be a dict, not {type(self.input_outputs)}"
-
-        # (optional) 'args' is a dict of dicts that specifies additional arguments for 'prompt'
-        # each value in 'args_dict' essentially defines a separate modelgraded classification eval and has own metrics!
-        # if 'modelgraded_spec_args' is specified in eval YAML, it is merged with 'args_dict'
-        self.args_dict = modelgraded_specs.pop("args", {})
-        self.args_dict.update(modelgraded_spec_args or {})
-        if self.args_dict:
-            self.expanded_args_dict = expand_args_dict(self.args_dict)
-        else:
-            self.expanded_args_dict = {}
-
-        # (optional) 'completion_sample_templates'
-        # each key must be one of 'input_outputs'.values(). If 'multicomp_n' > 1, this template is filled 'multicomp_n' times
-        # and the concatenated result is passed to 'prompt' template.
-        self.completion_sample_templates = modelgraded_specs.pop("completion_sample_templates", {})
-        assert all(
-            k in self.input_outputs.values() for k in self.completion_sample_templates
-        ), f"all {self.completion_sample_templates.keys()} must be in {self.input_outputs.values()}, "
-        if self.multicomp_n > 1:
-            assert (
-                self.completion_sample_templates
-            ), "completion_sample_templates must be specified if multicomp_n > 1"
-=======
-            self.eval_modelspec = ModelSpec(name=eval_model, model=eval_model, is_chat=True)
->>>>>>> f7ebbe8a
 
         spec_kwargs = {"multicomp_n": self.multicomp_n}
         if modelgraded_spec_args:
@@ -304,13 +151,8 @@
             args = {k: v[1] for k, v in args.items()}
             prompt = self.mg.format(**args, **completions, **test_sample)
             evaluate = PromptFn(
-<<<<<<< HEAD
                 self.prompt,
                 completion_fn=self.eval_completion_fn,
-=======
-                prompt,
-                model_spec=self.eval_modelspec,
->>>>>>> f7ebbe8a
                 max_tokens=self.max_tokens,
             )
             try:
